"""
Storage implementations for chat history.
"""
from .chat_storage import ChatStorage
from .in_memory_chat_storage import InMemoryChatStorage
<<<<<<< HEAD
from .dynamodb_chat_storage import DynamoDbChatStorage
from .sql_chat_storage import SqlChatStorage
=======
>>>>>>> 51f90a9e

_AWS_AVAILABLE = False

try:
    from .dynamodb_chat_storage import DynamoDbChatStorage
    _AWS_AVAILABLE = True
except ImportError:
    _AWS_AVAILABLE = False

__all__ = [
    'ChatStorage',
    'InMemoryChatStorage',
<<<<<<< HEAD
    'DynamoDbChatStorage',
    'SqlChatStorage',
]
=======
]

if _AWS_AVAILABLE:
    __all__.extend([
        'DynamoDbChatStorage'
    ])
>>>>>>> 51f90a9e
<|MERGE_RESOLUTION|>--- conflicted
+++ resolved
@@ -3,13 +3,9 @@
 """
 from .chat_storage import ChatStorage
 from .in_memory_chat_storage import InMemoryChatStorage
-<<<<<<< HEAD
-from .dynamodb_chat_storage import DynamoDbChatStorage
-from .sql_chat_storage import SqlChatStorage
-=======
->>>>>>> 51f90a9e
 
 _AWS_AVAILABLE = False
+_SQL_AVAILABLE = False
 
 try:
     from .dynamodb_chat_storage import DynamoDbChatStorage
@@ -17,18 +13,23 @@
 except ImportError:
     _AWS_AVAILABLE = False
 
+try:
+    from .sql_chat_storage import SqlChatStorage
+    _SQL_AVAILABLE = True
+except ImportError:
+    _SQL_AVAILABLE = False
+
 __all__ = [
     'ChatStorage',
     'InMemoryChatStorage',
-<<<<<<< HEAD
-    'DynamoDbChatStorage',
-    'SqlChatStorage',
-]
-=======
 ]
 
 if _AWS_AVAILABLE:
     __all__.extend([
         'DynamoDbChatStorage'
     ])
->>>>>>> 51f90a9e
+
+if _SQL_AVAILABLE:
+    __all__.extend([
+        'SqlChatStorage'
+    ])