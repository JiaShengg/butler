[metadata]
name = multi_agent_orchestrator
version = 0.1.3
author = Anthony Bernabeu, Corneliu Croitoru
author_email = brnaba@amazon.com, ccroito@amazon.com
description = Multi-agent orchestrator framework
long_description = file: README.md
long_description_content_type = text/markdown
license = Apache License 2.0
license_files = LICENSE
url = https://github.com/awslabs/multi-agent-orchestrator
classifiers =
    Programming Language :: Python :: 3
    License :: OSI Approved :: Apache Software License
    Operating System :: OS Independent

[options]
package_dir =
    = src
packages = find:
python_requires = >=3.11
<<<<<<< HEAD
install_requires =
    boto3==1.34.151
    libsql-client==0.3.1
=======
>>>>>>> 51f90a9e

[options.extras_require]
aws =
    boto3==1.35.0
anthropic =
    anthropic>=0.40.0
openai =
    openai>=1.55.3
all =
    anthropic==0.40.0
    openai==1.55.3
    boto3==1.35.0

[options.packages.find]
where = src
exclude =
    tests*<|MERGE_RESOLUTION|>--- conflicted
+++ resolved
@@ -19,12 +19,6 @@
     = src
 packages = find:
 python_requires = >=3.11
-<<<<<<< HEAD
-install_requires =
-    boto3==1.34.151
-    libsql-client==0.3.1
-=======
->>>>>>> 51f90a9e
 
 [options.extras_require]
 aws =
@@ -33,10 +27,13 @@
     anthropic>=0.40.0
 openai =
     openai>=1.55.3
+sql = 
+    libsql-client>=0.3.1
 all =
     anthropic==0.40.0
     openai==1.55.3
     boto3==1.35.0
+    libsql-client==0.3.1
 
 [options.packages.find]
 where = src
